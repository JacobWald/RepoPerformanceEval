--- conflicted
+++ resolved
@@ -1,17 +1,11 @@
-<<<<<<< HEAD
-{% extends "base.html"%}
-
-{% block title %}Analytics Dashboard{% endblock %}
-{% block template %}
-{% include 'navbar.html' %}
-
-=======
-{% extends "analytics/base.html" %}
-
-{% block title %}Home | Analytics Dashboard{% endblock %}
-
-{% block content %}
+{% load static %}
+<!DOCTYPE html>
+<html>
+<head>
+    <title>Analytics Dashboard</title>
+    <link rel="stylesheet" href="{% static 'css/index.css' %}">
+</head>
+<body>
     <h1>Welcome to the Analytics Dashboard</h1>
-    <p>Here you’ll be able to visualize commit performance, CI results, and trends.</p>
->>>>>>> 078d3c7f
-{% endblock %}+</body>
+</html>