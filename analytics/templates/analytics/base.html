--- conflicted
+++ resolved
@@ -14,8 +14,6 @@
             <a href="{% url 'home' %}" class="nav-logo">RepoPerformanceEval</a>
         </div>
         <div class="navbar-right">
-<<<<<<< HEAD
-            <a href="{% url 'home' %}">Home</a>
             {% if sb_authenticated %}
                 <a href="{% url 'my_analyses' %}">My Analyses</a>
                 <form method="post" action="{% url 'logout' %}" style="display:inline;">
@@ -24,14 +22,6 @@
                 </form>
             {% else %}
                 <a href="{% url 'login' %}">Log In</a>
-=======
-            <a href="{% url 'signup' %}">Home</a>
-            <a href="#">Reports</a>
-            {% if user.is_authenticated %}
-            <button type="Log Out">Log Out</button>
-            {% else %}
-            <button type="Log In" href="registration\login.html">Log In</button>
->>>>>>> a73de666
             {% endif %}
         </div>
     </nav>
